﻿// Copyright (c) Brock Allen & Dominick Baier. All rights reserved.
// Licensed under the Apache License, Version 2.0. See LICENSE in the project root for license information.


using IdentityModel.Client;
using IdentityModel.OidcClient.Browser;
using IdentityModel.OidcClient.Infrastructure;
using IdentityModel.OidcClient.Results;
using Microsoft.Extensions.Logging;
using System;
using System.Collections.Generic;
using System.Linq;
using System.Threading;
using System.Threading.Tasks;

namespace IdentityModel.OidcClient
{
    internal class AuthorizeClient
    {
        private readonly CryptoHelper _crypto;
        private readonly ILogger<AuthorizeClient> _logger;
        private readonly OidcClientOptions _options;

        /// <summary>
        /// Initializes a new instance of the <see cref="AuthorizeClient"/> class.
        /// </summary>
        /// <param name="options">The options.</param>
        public AuthorizeClient(OidcClientOptions options)
        {
            _options = options;
            _logger = options.LoggerFactory.CreateLogger<AuthorizeClient>();
            _crypto = new CryptoHelper(options);
        }

        public async Task<AuthorizeResult> AuthorizeAsync(AuthorizeRequest request,
            CancellationToken cancellationToken = default)
        {
            _logger.LogTrace("AuthorizeAsync");

            if (_options.Browser == null)
            {
                throw new InvalidOperationException("No browser configured.");
            }

            AuthorizeResult result = new AuthorizeResult
            {
                State = CreateAuthorizeState(request.ExtraParameters)
            };

            var browserOptions = new BrowserOptions(result.State.StartUrl, _options.RedirectUri)
            {
                Timeout = TimeSpan.FromSeconds(request.Timeout),
                DisplayMode = request.DisplayMode
            };

            var browserResult = await _options.Browser.InvokeAsync(browserOptions, cancellationToken);

            if (browserResult.ResultType == BrowserResultType.Success)
            {
                result.Data = browserResult.Response;
                return result;
            }

            result.Error = browserResult.Error ?? browserResult.ResultType.ToString();
            return result;
        }

        public async Task<BrowserResult> EndSessionAsync(LogoutRequest request,
            CancellationToken cancellationToken = default)
        {
            var endpoint = _options.ProviderInformation.EndSessionEndpoint;
            if (endpoint.IsMissing())
            {
                throw new InvalidOperationException("Discovery document has no end session endpoint");
            }

            var url = CreateEndSessionUrl(endpoint, request);

            var browserOptions = new BrowserOptions(url, _options.PostLogoutRedirectUri ?? string.Empty)
            {
                Timeout = TimeSpan.FromSeconds(request.BrowserTimeout),
                DisplayMode = request.BrowserDisplayMode
            };

            return await _options.Browser.InvokeAsync(browserOptions, cancellationToken);
        }

        public AuthorizeState CreateAuthorizeState(Parameters frontChannelParameters)
        {
            _logger.LogTrace("CreateAuthorizeStateAsync");

            var pkce = _crypto.CreatePkceData();

            var state = new AuthorizeState
            {
<<<<<<< HEAD
                Nonce = _crypto.CreateNonce(_options.NonceLength),
                State = _crypto.CreateState(_options.StateLength),
=======
                State = _crypto.CreateState(),
>>>>>>> d21a5804
                RedirectUri = _options.RedirectUri,
                CodeVerifier = pkce.CodeVerifier,
            };

            state.StartUrl = CreateAuthorizeUrl(state.State, pkce.CodeChallenge, frontChannelParameters);

            _logger.LogDebug(LogSerializer.Serialize(state));

            return state;
        }

        internal string CreateAuthorizeUrl(string state, string codeChallenge,
            Parameters frontChannelParameters)
        {
            _logger.LogTrace("CreateAuthorizeUrl");

            var parameters = CreateAuthorizeParameters(state, codeChallenge, frontChannelParameters);
            var request = new RequestUrl(_options.ProviderInformation.AuthorizeEndpoint);

            return request.Create(parameters);
        }

        internal string CreateEndSessionUrl(string endpoint, LogoutRequest request)
        {
            _logger.LogTrace("CreateEndSessionUrl");

            return new RequestUrl(endpoint).CreateEndSessionUrl(
                idTokenHint: request.IdTokenHint,
                postLogoutRedirectUri: _options.PostLogoutRedirectUri,
                state: request.State);
        }

        internal Parameters CreateAuthorizeParameters(
            string state,
            string codeChallenge,
            Parameters frontChannelParameters)
        {
            _logger.LogTrace("CreateAuthorizeParameters");

            var parameters = new Parameters
            {
                { OidcConstants.AuthorizeRequest.ResponseType, OidcConstants.ResponseTypes.Code },
                { OidcConstants.AuthorizeRequest.State, state },
                { OidcConstants.AuthorizeRequest.CodeChallenge, codeChallenge },
                { OidcConstants.AuthorizeRequest.CodeChallengeMethod, OidcConstants.CodeChallengeMethods.Sha256 },
            };

            if (_options.ClientId.IsPresent())
            {
                parameters.Add(OidcConstants.AuthorizeRequest.ClientId, _options.ClientId);
            }

            if (_options.Scope.IsPresent())
            {
                parameters.Add(OidcConstants.AuthorizeRequest.Scope, _options.Scope);
            }

            if (_options.Resource.Any())
            {
                foreach (var resource in _options.Resource)
                {
                    parameters.Add(OidcConstants.AuthorizeRequest.Resource, resource);
                }
            }

            if (_options.RedirectUri.IsPresent())
            {
                parameters.Add(OidcConstants.AuthorizeRequest.RedirectUri, _options.RedirectUri);
            }

            if (frontChannelParameters != null)
            {
                foreach (var entry in frontChannelParameters)
                {
                    parameters.Add(entry.Key, entry.Value);
                }
            }

            return parameters;
        }
    }
}<|MERGE_RESOLUTION|>--- conflicted
+++ resolved
@@ -93,12 +93,7 @@
 
             var state = new AuthorizeState
             {
-<<<<<<< HEAD
-                Nonce = _crypto.CreateNonce(_options.NonceLength),
                 State = _crypto.CreateState(_options.StateLength),
-=======
-                State = _crypto.CreateState(),
->>>>>>> d21a5804
                 RedirectUri = _options.RedirectUri,
                 CodeVerifier = pkce.CodeVerifier,
             };
